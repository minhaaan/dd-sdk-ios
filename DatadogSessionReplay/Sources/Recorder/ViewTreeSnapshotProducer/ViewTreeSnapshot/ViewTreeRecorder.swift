--- conflicted
+++ resolved
@@ -19,15 +19,12 @@
     /// Text obfuscator applied to all non-sensitive texts. No-op if privacy mode is disabled.
     /// Can be overwriten in by `NodeRecorder` if their subtree recording requires different masking.
     var textObfuscator: TextObfuscating
-<<<<<<< HEAD
-    /// Provides base64 image data with a built in caching mechanism.
-    let imageDataProvider: ImageDataProviding
-=======
     /// Text obfuscator applied to user selection texts (such as labels in picker control).
     var selectionTextObfuscator: TextObfuscating
     /// Text obfuscator applied to all sensitive texts (such as passwords or e-mail address).
     let sensitiveTextObfuscator: TextObfuscating
->>>>>>> fb2d2e1f
+    /// Provides base64 image data with a built in caching mechanism.
+    let imageDataProvider: ImageDataProviding
 }
 
 internal struct ViewTreeRecorder {
