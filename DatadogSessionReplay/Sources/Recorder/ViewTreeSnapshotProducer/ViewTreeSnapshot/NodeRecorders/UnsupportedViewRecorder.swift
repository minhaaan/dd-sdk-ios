/*
 * Unless explicitly stated otherwise all files in this repository are licensed under the Apache License Version 2.0.
 * This product includes software developed at Datadog (https://www.datadoghq.com/).
 * Copyright 2019-Present Datadog, Inc.
 */

import UIKit
import WebKit
import SwiftUI

internal struct UnsupportedViewRecorder: NodeRecorder {
    // swiftlint:disable opening_brace
<<<<<<< HEAD
    private let unsupportedViewsPredicates: [(UIView) -> Bool] = [
        { $0 is UIProgressView },
        { $0 is WKWebView },
        { $0 is UIActivityIndicatorView },
        { String(reflecting: type(of: $0)).contains("SwiftUI") }
=======
    private let unsupportedViewsPredicates: [(UIView, ViewTreeRecordingContext) -> Bool] = [
        { _, context in context.viewControllerContext.isRootView(of: .safari) },
        { _, context in context.viewControllerContext.isRootView(of: .activity) },
        { _, context in context.viewControllerContext.isRootView(of: .swiftUI) },
        { view, _ in view is UIProgressView },
        { view, _ in view is WKWebView },
        { view, _ in view is UIActivityIndicatorView }
>>>>>>> b5d512ce
    ]
    // swiftlint:enable opening_brace

    func semantics(of view: UIView, with attributes: ViewAttributes, in context: ViewTreeRecordingContext) -> NodeSemantics? {
        guard unsupportedViewsPredicates.contains(where: { $0(view, context) }) else {
            return nil
        }
        guard attributes.isVisible else {
            return InvisibleElement(subtreeStrategy: .ignore)
        }
        let builder = UnsupportedViewWireframesBuilder(
            wireframeRect: view.frame,
            wireframeID: context.ids.nodeID(for: view),
            unsupportedClassName: context.viewControllerContext.name ?? String(reflecting: type(of: view)),
            attributes: attributes
        )
        let node = Node(viewAttributes: attributes, wireframesBuilder: builder)
        return SpecificElement(subtreeStrategy: .ignore, nodes: [node])
    }
}

internal struct UnsupportedViewWireframesBuilder: NodeWireframesBuilder {
    let wireframeRect: CGRect

    let wireframeID: WireframeID
    let unsupportedClassName: String
    let attributes: ViewAttributes

    func buildWireframes(with builder: WireframesBuilder) -> [SRWireframe] {
        return [
            builder.createTextWireframe(
                id: wireframeID,
                frame: attributes.frame,
                text: unsupportedClassName,
                textFrame: attributes.frame,
                textAlignment: .init(horizontal: .center, vertical: .center),
                textColor: UIColor.red.cgColor,
                borderColor: UIColor.lightGray.cgColor,
                borderWidth: 1,
                backgroundColor: UIColor(white: 0.95, alpha: 1).cgColor,
                cornerRadius: 4
            )
        ]
    }
}<|MERGE_RESOLUTION|>--- conflicted
+++ resolved
@@ -10,13 +10,6 @@
 
 internal struct UnsupportedViewRecorder: NodeRecorder {
     // swiftlint:disable opening_brace
-<<<<<<< HEAD
-    private let unsupportedViewsPredicates: [(UIView) -> Bool] = [
-        { $0 is UIProgressView },
-        { $0 is WKWebView },
-        { $0 is UIActivityIndicatorView },
-        { String(reflecting: type(of: $0)).contains("SwiftUI") }
-=======
     private let unsupportedViewsPredicates: [(UIView, ViewTreeRecordingContext) -> Bool] = [
         { _, context in context.viewControllerContext.isRootView(of: .safari) },
         { _, context in context.viewControllerContext.isRootView(of: .activity) },
@@ -24,7 +17,6 @@
         { view, _ in view is UIProgressView },
         { view, _ in view is WKWebView },
         { view, _ in view is UIActivityIndicatorView }
->>>>>>> b5d512ce
     ]
     // swiftlint:enable opening_brace
 
