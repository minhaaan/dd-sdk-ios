--- conflicted
+++ resolved
@@ -56,124 +56,4 @@
         }
     }
 }
-<<<<<<< HEAD
-
-internal class MethodSwizzler<TypedIMP, TypedBlockIMP> {
-    struct FoundMethod: Hashable {
-        let method: Method
-        let klass: AnyClass
-
-        fileprivate init(method: Method, klass: AnyClass) {
-            self.method = method
-            self.klass = klass
-        }
-
-        static func == (lhs: FoundMethod, rhs: FoundMethod) -> Bool {
-            let methodParity = (lhs.method == rhs.method)
-            let classParity = (NSStringFromClass(lhs.klass) == NSStringFromClass(rhs.klass))
-            return methodParity && classParity
-        }
-
-        func hash(into hasher: inout Hasher) {
-            let methodName = NSStringFromSelector(method_getName(method))
-            let klassName = NSStringFromClass(klass)
-            let identifier = "\(methodName)|||\(klassName)"
-            hasher.combine(identifier)
-        }
-    }
-
-    private var implementationCache: [FoundMethod: IMP] = [:]
-    var swizzledMethods: [FoundMethod] {
-        return Array(implementationCache.keys)
-    }
-
-    static func findMethod(with selector: Selector, in klass: AnyClass) throws -> FoundMethod {
-        /// NOTE: RUMM-452 as we never add/remove methods/classes at runtime,
-        /// search operation doesn't have to wrapped in sync {...} although it's visible in the interface
-        var headKlass: AnyClass? = klass
-        while let someKlass = headKlass {
-            if let foundMethod = findMethod(with: selector, in: someKlass) {
-                return FoundMethod(method: foundMethod, klass: someKlass)
-            }
-            headKlass = class_getSuperclass(headKlass)
-        }
-        throw InternalError(description: "\(NSStringFromSelector(selector)) is not found in \(NSStringFromClass(klass))")
-    }
-
-    func originalImplementation(of found: FoundMethod) -> TypedIMP {
-        return sync {
-            let originalImp: IMP = implementationCache[found] ?? method_getImplementation(found.method)
-            return unsafeBitCast(originalImp, to: TypedIMP.self)
-        }
-    }
-
-    func swizzle(
-        _ foundMethod: FoundMethod,
-        impProvider: (TypedIMP) -> TypedBlockIMP
-    ) {
-        sync {
-            let currentIMP = method_getImplementation(foundMethod.method)
-            let current_typedIMP = unsafeBitCast(currentIMP, to: TypedIMP.self)
-            let newImpBlock: TypedBlockIMP = impProvider(current_typedIMP)
-            let newImp: IMP = imp_implementationWithBlock(newImpBlock)
-
-            set(newIMP: newImp, for: foundMethod)
-
-            #if DD_SDK_COMPILED_FOR_TESTING
-            Swizzling.activeSwizzlingNames.append(foundMethod.swizzlingName)
-            #endif
-        }
-    }
-
-    /// Removes swizzling and resets the method to its original implementation.
-    internal func unswizzle() {
-        for foundMethod in swizzledMethods {
-            let originalTypedIMP = originalImplementation(of: foundMethod)
-            let originalIMP: IMP = unsafeBitCast(originalTypedIMP, to: IMP.self)
-            method_setImplementation(foundMethod.method, originalIMP)
-
-            Swizzling.activeSwizzlingNames.removeAll { $0 == foundMethod.swizzlingName }
-        }
-    }
-
-    // MARK: - Private methods
-
-    @discardableResult
-    private func sync<T>(block: () -> T) -> T {
-        objc_sync_enter(self)
-        defer { objc_sync_exit(self) }
-        return block()
-    }
-
-    private static func findMethod(with selector: Selector, in klass: AnyClass) -> Method? {
-        var methodsCount: UInt32 = 0
-        let methodsCountPtr = withUnsafeMutablePointer(to: &methodsCount) { $0 }
-        guard let methods: UnsafeMutablePointer<Method> = class_copyMethodList(klass, methodsCountPtr) else {
-            return nil
-        }
-        defer {
-            free(methods)
-        }
-        for index in 0..<Int(methodsCount) {
-            let method = methods.advanced(by: index).pointee
-            if method_getName(method) == selector {
-                return method
-            }
-        }
-        return nil
-    }
-
-    private func set(newIMP: IMP, for found: FoundMethod) {
-        if implementationCache[found] == nil {
-            implementationCache[found] = method_getImplementation(found.method)
-        }
-        method_setImplementation(found.method, newIMP)
-    }
-}
-
-internal extension MethodSwizzler.FoundMethod {
-    var swizzlingName: String { "\(klass).\(method_getName(method))" }
-}
-=======
->>>>>>> 4044c086
 #endif