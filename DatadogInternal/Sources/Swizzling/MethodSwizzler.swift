--- conflicted
+++ resolved
@@ -6,23 +6,6 @@
 
 import Foundation
 
-<<<<<<< HEAD
-public enum Swizzling {
-    /// The list of active swizzlings to ensure integrity in unit tests.
-    @ReadWriteLock
-    public static var activeSwizzlingNames: [String] = []
-}
-
-open class MethodSwizzler<TypedIMP, TypedBlockIMP> {
-    public struct FoundMethod: Hashable {
-        let method: Method
-        let klass: AnyClass
-
-        fileprivate init(method: Method, klass: AnyClass) {
-            self.method = method
-            self.klass = klass
-        }
-=======
 /// Swizzling interface holds references and hierarchy of swizzled
 /// methods.
 internal enum Swizzling {
@@ -30,7 +13,6 @@
     static var methods: [Method] {
         sync { Array($0.keys) }
     }
->>>>>>> 4044c086
 
     /// Describes the current swizzled methods.
     static var description: String {
@@ -90,23 +72,6 @@
 
     public init() { }
 
-<<<<<<< HEAD
-    public func swizzle(
-        _ foundMethod: FoundMethod,
-        impProvider: (TypedIMP) -> TypedBlockIMP
-    ) {
-        sync {
-            let currentIMP = method_getImplementation(foundMethod.method)
-            let current_typedIMP = unsafeBitCast(currentIMP, to: TypedIMP.self)
-            let newImpBlock: TypedBlockIMP = impProvider(current_typedIMP)
-            let newImp: IMP = imp_implementationWithBlock(newImpBlock)
-
-            set(newIMP: newImp, for: foundMethod)
-
-            #if DD_SDK_COMPILED_FOR_TESTING
-            Swizzling.activeSwizzlingNames.append(foundMethod.swizzlingName)
-            #endif
-=======
     /// Swizzle a method with a closure.
     ///
     /// - Parameters:
@@ -128,7 +93,6 @@
             )
 
             overrides.append((method, override))
->>>>>>> 4044c086
         }
     }
 
@@ -139,14 +103,6 @@
     /// 
     /// - Complexity: O(*n*), where *n* is the number of the swizzle per method.
     public func unswizzle() {
-<<<<<<< HEAD
-        for foundMethod in swizzledMethods {
-            let originalTypedIMP = originalImplementation(of: foundMethod)
-            let originalIMP: IMP = unsafeBitCast(originalTypedIMP, to: IMP.self)
-            method_setImplementation(foundMethod.method, originalIMP)
-
-            Swizzling.activeSwizzlingNames.removeAll { $0 == foundMethod.swizzlingName }
-=======
         Swizzling.sync { swizzlings in
             while let (method, override) = overrides.popLast() {
                 guard let swizzling = swizzlings[method] else {
@@ -159,7 +115,6 @@
                     swizzling: swizzling
                 )
             }
->>>>>>> 4044c086
         }
     }
 
@@ -216,10 +171,6 @@
     }
 }
 
-<<<<<<< HEAD
-internal extension MethodSwizzler.FoundMethod {
-    var swizzlingName: String { "\(klass).\(method_getName(method))" }
-=======
 // MARK: - Find Method
 
 public func dd_class_getInstanceMethod(_ cls: AnyClass, _ name: Selector) throws -> Method {
@@ -228,5 +179,4 @@
     }
 
     return method
->>>>>>> 4044c086
 }