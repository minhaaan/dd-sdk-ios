--- conflicted
+++ resolved
@@ -47,23 +47,15 @@
             appContext: .init(),
             trackingConsent: .granted,
             configuration: Datadog.Configuration
-<<<<<<< HEAD
                 .builderUsing(clientToken: "rum-abc", environment: "benchmarks")
-                .set(customLogsEndpoint: anyURL)
                 .build()
         )
 
         RUM.enable(with: .init(applicationID: "rum-123", customEndpoint: anyURL))
-=======
-                .builderUsing(rumApplicationID: "rum-123", clientToken: "rum-abc", environment: "benchmarks")
-                .set(customRUMEndpoint: anyURL)
-                .build()
-        )
 
         Logs.enable(
             with: Logs.Configuration(customEndpoint: anyURL)
         )
->>>>>>> 2cebe14c
 
         DatadogTracer.initialize(
             configuration: .init(customIntakeURL: anyURL)
