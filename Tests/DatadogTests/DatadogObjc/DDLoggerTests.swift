--- conflicted
+++ resolved
@@ -143,14 +143,11 @@
     }
 
     func testSettingTagsAndAttributes() throws {
-<<<<<<< HEAD
         core.context = .mockWith(
-            configuration: .mockWith(environment: "test")
-=======
-        LoggingFeature.instance = .mockByRecordingLogMatchers(
-            directories: temporaryFeatureDirectories,
-            configuration: .mockWith(common: .mockWith(applicationVersion: "1.2.3", environment: "test"))
->>>>>>> 4b9ceb70
+            configuration: .mockWith(
+                applicationVersion: "1.2.3",
+                environment: "test"
+            )
         )
 
         let feature: LoggingFeature = .mockByRecordingLogMatchers()
