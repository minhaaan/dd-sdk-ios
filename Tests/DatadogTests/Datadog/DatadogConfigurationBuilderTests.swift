--- conflicted
+++ resolved
@@ -186,16 +186,13 @@
             XCTAssertEqual(configuration.proxyConfiguration?[kCFProxyPasswordKey] as? String, "proxypass")
             XCTAssertTrue(configuration.encryption is DataEncryptionMock)
             XCTAssertTrue(configuration.serverDateProvider is ServerDateProviderMock)
-<<<<<<< HEAD
+			XCTAssertEqual(configuration.tracingHeaderTypes.count, 1)
+            XCTAssertEqual(configuration.tracingHeaderTypes.first, .dd)
 
             // Aync mapper:
             configuration.logEventMapper?.map(event: .mockRandom()) { event in
                 XCTAssertEqual(event, mockLogEvent)
             }
-=======
-            XCTAssertEqual(configuration.tracingHeaderTypes.count, 1)
-            XCTAssertEqual(configuration.tracingHeaderTypes.first, .dd)
->>>>>>> 301514ee
         }
 
         XCTAssertTrue(rumConfigurationWithDefaultValues.rumUIKitViewsPredicate is DefaultUIKitRUMViewsPredicate)
