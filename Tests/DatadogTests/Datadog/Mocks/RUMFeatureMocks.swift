/*
 * Unless explicitly stated otherwise all files in this repository are licensed under the Apache License Version 2.0.
 * This product includes software developed at Datadog (https://www.datadoghq.com/).
 * Copyright 2019-2020 Datadog, Inc.
 */

@testable import Datadog
import XCTest

extension RUMFeature {
    /// Mocks feature instance which performs no writes and no uploads.
    static func mockNoOp() -> RUMFeature {
        return RUMFeature(
            storage: .mockNoOp(),
            upload: .mockNoOp(),
<<<<<<< HEAD
            configuration: .mockAny()
=======
            configuration: .mockAny(),
            commonDependencies: .mockAny(),
            onSessionStart: nil,
            telemetry: nil
        )
    }

    /// Mocks the feature instance which performs uploads to `URLSession`.
    /// Use `ServerMock` to inspect and assert recorded `URLRequests`.
    static func mockWith(
        directories: FeatureDirectories,
        configuration: FeaturesConfiguration.RUM = .mockAny(),
        dependencies: FeaturesCommonDependencies = .mockAny(),
        telemetry: Telemetry? = nil
    ) -> RUMFeature {
        return RUMFeature(
            directories: directories,
            configuration: configuration,
            commonDependencies: dependencies,
            telemetry: telemetry
>>>>>>> e98ab54a
        )
    }

    /// Mocks the feature instance which performs uploads to mocked `DataUploadWorker`.
    /// Use `RUMFeature.waitAndReturnRUMEventMatchers()` to inspect and assert recorded `RUMEvents`.
    static func mockByRecordingRUMEventMatchers(
        featureConfiguration: FeaturesConfiguration.RUM = .mockAny()
    ) -> RUMFeature {
        // Mock storage with `InMemoryWriter`, used later for retrieving recorded events back:
        let interceptedStorage = FeatureStorage(
            writer: InMemoryWriter(),
            reader: NoOpFileReader(),
            arbitraryAuthorizedWriter: NoOpFileWriter(),
            dataOrchestrator: NoOpDataOrchestrator()
        )
        return RUMFeature(
<<<<<<< HEAD
            storage: interceptedStorage,
            upload: .mockNoOp(),
            configuration: featureConfiguration
=======
            eventsMapper: fullFeature.eventsMapper,
            storage: observedStorage,
            upload: mockedUpload,
            configuration: configuration,
            commonDependencies: dependencies,
            onSessionStart: configuration.onSessionStart,
            telemetry: nil
>>>>>>> e98ab54a
        )
    }

    // MARK: - Expecting RUMEvent Data

    func waitAndReturnRUMEventMatchers(count: UInt, file: StaticString = #file, line: UInt = #line) throws -> [RUMEventMatcher] {
        guard let inMemoryWriter = storage.writer as? InMemoryWriter else {
            preconditionFailure("Retrieving matchers requires that feature is mocked with `.mockByRecordingRUMEventMatchers()`")
        }
        return try inMemoryWriter.waitAndReturnEventsData(count: count, file: file, line: line)
            .map { eventData in try RUMEventMatcher.fromJSONObjectData(eventData) }
    }

    // swiftlint:disable:next function_default_parameter_at_end
    static func waitAndReturnRUMEventMatchers(in core: DatadogCoreProtocol = defaultDatadogCore, count: UInt, file: StaticString = #file, line: UInt = #line) throws -> [RUMEventMatcher] {
        guard let rum = core.v1.feature(RUMFeature.self) else {
            preconditionFailure("RUMFeature is not registered in core")
        }
        return try rum.waitAndReturnRUMEventMatchers(count: count, file: file, line: line)
    }
}

// MARK: - Public API Mocks

extension RUMMethod {
    static func mockAny() -> RUMMethod { .get }
}

extension RUMResourceType {
    static func mockAny() -> RUMResourceType { .image }
}

// MARK: - RUMTelemetry Mocks

extension RUMTelemetry {
    static func mockAny(in core: DatadogCoreProtocol) -> Self { .mockWith(core: core) }

    static func mockWith(
        core: DatadogCoreProtocol,
        sdkVersion: String = .mockAny(),
        applicationID: String = .mockAny(),
        source: String = .mockAnySource(),
        dateProvider: DateProvider = SystemDateProvider(),
        dateCorrector: DateCorrectorType = DateCorrectorMock(),
        sampler: Sampler = .init(samplingRate: 100)
    ) -> Self {
        .init(
            in: core,
            sdkVersion: sdkVersion,
            applicationID: applicationID,
            source: source,
            dateProvider: dateProvider,
            dateCorrector: dateCorrector,
            sampler: sampler
        )
    }
}

// MARK: - RUMDataModel Mocks

struct RUMDataModelMock: RUMDataModel, RUMSanitizableEvent, EquatableInTests {
    let attribute: String
    var usr: RUMUser?
    var context: RUMEventAttributes?
}

// MARK: - Component Mocks

extension RUMEventBuilder {
    static func mockAny() -> RUMEventBuilder {
        return RUMEventBuilder(eventsMapper: .mockNoOp())
    }
}

class RUMEventOutputMock: RUMEventOutput {
    private(set) var recordedEvents: [Any] = []

    func recordedEvents<E>(ofType type: E.Type, file: StaticString = #file, line: UInt = #line) throws -> [E] {
        return recordedEvents.compactMap { event in event as? E }
    }

    // MARK: - RUMEventOutput

    func write<Event>(event: Event) where Event: Encodable {
        recordedEvents.append(event)
    }
}

extension RUMEventsMapper {
    static func mockNoOp() -> RUMEventsMapper {
        return mockWith()
    }

    static func mockWith(
        viewEventMapper: RUMViewEventMapper? = nil,
        errorEventMapper: RUMErrorEventMapper? = nil,
        resourceEventMapper: RUMResourceEventMapper? = nil,
        actionEventMapper: RUMActionEventMapper? = nil,
        longTaskEventMapper: RUMLongTaskEventMapper? = nil
    ) -> RUMEventsMapper {
        return RUMEventsMapper(
            viewEventMapper: viewEventMapper,
            errorEventMapper: errorEventMapper,
            resourceEventMapper: resourceEventMapper,
            actionEventMapper: actionEventMapper,
            longTaskEventMapper: longTaskEventMapper
        )
    }
}

// MARK: - RUMCommand Mocks

struct RUMCommandMock: RUMCommand {
    var time = Date()
    var attributes: [AttributeKey: AttributeValue] = [:]
    var canStartBackgroundView = false
    var canStartApplicationLaunchView = false
}

/// Creates random `RUMCommand` from available ones.
func mockRandomRUMCommand(where predicate: (RUMCommand) -> Bool = { _ in true }) -> RUMCommand {
    let allCommands: [RUMCommand] = [
        RUMStartViewCommand.mockRandom(),
        RUMStopViewCommand.mockRandom(),
        RUMAddCurrentViewErrorCommand.mockRandom(),
        RUMAddViewTimingCommand.mockRandom(),
        RUMStartResourceCommand.mockRandom(),
        RUMAddResourceMetricsCommand.mockRandom(),
        RUMStopResourceCommand.mockRandom(),
        RUMStopResourceWithErrorCommand.mockRandom(),
        RUMStartUserActionCommand.mockRandom(),
        RUMStopUserActionCommand.mockRandom(),
        RUMAddUserActionCommand.mockRandom(),
        RUMAddLongTaskCommand.mockRandom(),
    ]
    return allCommands.filter(predicate).randomElement()!
}

extension RUMCommand {
    func replacing(time: Date? = nil, attributes: [AttributeKey: AttributeValue]? = nil) -> RUMCommand {
        var command = self
        command.time = time ?? command.time
        command.attributes = attributes ?? command.attributes
        return command
    }
}

extension RUMStartViewCommand: AnyMockable, RandomMockable {
    static func mockAny() -> RUMStartViewCommand { mockWith() }

    static func mockRandom() -> RUMStartViewCommand {
        return .mockWith(
            time: .mockRandomInThePast(),
            attributes: mockRandomAttributes(),
            identity: String.mockRandom(),
            name: .mockRandom(),
            path: .mockRandom()
        )
    }

    static func mockWith(
        time: Date = Date(),
        attributes: [AttributeKey: AttributeValue] = [:],
        identity: RUMViewIdentifiable = mockView,
        name: String = .mockAny(),
        path: String? = nil
    ) -> RUMStartViewCommand {
        return RUMStartViewCommand(
            time: time,
            identity: identity,
            name: name,
            path: path,
            attributes: attributes
        )
    }
}

extension RUMStopViewCommand: AnyMockable, RandomMockable {
    static func mockAny() -> RUMStopViewCommand { mockWith() }

    static func mockRandom() -> RUMStopViewCommand {
        return .mockWith(
            time: .mockRandomInThePast(),
            attributes: mockRandomAttributes(),
            identity: String.mockRandom()
        )
    }

    static func mockWith(
        time: Date = Date(),
        attributes: [AttributeKey: AttributeValue] = [:],
        identity: RUMViewIdentifiable = mockView
    ) -> RUMStopViewCommand {
        return RUMStopViewCommand(
            time: time, attributes: attributes, identity: identity
        )
    }
}

extension RUMAddCurrentViewErrorCommand: AnyMockable, RandomMockable {
    static func mockAny() -> RUMAddCurrentViewErrorCommand { .mockWithErrorObject() }

    static func mockRandom() -> RUMAddCurrentViewErrorCommand {
        if Bool.random() {
            return .mockWithErrorObject(
                time: .mockRandomInThePast(),
                error: ErrorMock(.mockRandom()),
                source: .mockRandom(),
                attributes: mockRandomAttributes()
            )
        } else {
            return .mockWithErrorMessage(
                time: .mockRandomInThePast(),
                message: .mockRandom(),
                type: .mockRandom(),
                source: .mockRandom(),
                stack: .mockRandom(),
                attributes: mockRandomAttributes()
            )
        }
    }

    static func mockWithErrorObject(
        time: Date = Date(),
        error: Error = ErrorMock(),
        source: RUMInternalErrorSource = .source,
        attributes: [AttributeKey: AttributeValue] = [:]
    ) -> RUMAddCurrentViewErrorCommand {
        return RUMAddCurrentViewErrorCommand(
            time: time, error: error, source: source, attributes: attributes
        )
    }

    static func mockWithErrorMessage(
        time: Date = Date(),
        message: String = .mockAny(),
        type: String? = .mockAny(),
        source: RUMInternalErrorSource = .source,
        stack: String? = "Foo.swift:10",
        attributes: [AttributeKey: AttributeValue] = [:]
    ) -> RUMAddCurrentViewErrorCommand {
        return RUMAddCurrentViewErrorCommand(
            time: time, message: message, type: type, stack: stack, source: source, attributes: attributes
        )
    }
}

extension RUMAddViewTimingCommand: AnyMockable, RandomMockable {
    static func mockAny() -> RUMAddViewTimingCommand { .mockWith() }

    static func mockRandom() -> RUMAddViewTimingCommand {
        return .mockWith(
            time: .mockRandomInThePast(),
            attributes: mockRandomAttributes(),
            timingName: .mockRandom()
        )
    }

    static func mockWith(
        time: Date = Date(),
        attributes: [AttributeKey: AttributeValue] = [:],
        timingName: String = .mockAny()
    ) -> RUMAddViewTimingCommand {
        return RUMAddViewTimingCommand(
            time: time, attributes: attributes, timingName: timingName
        )
    }
}

extension RUMStartResourceCommand: AnyMockable, RandomMockable {
    static func mockAny() -> RUMStartResourceCommand { mockWith() }

    static func mockRandom() -> RUMStartResourceCommand {
        return .mockWith(
            resourceKey: .mockRandom(),
            time: .mockRandomInThePast(),
            attributes: mockRandomAttributes(),
            url: .mockRandom(),
            httpMethod: .mockRandom(),
            kind: .mockAny(),
            isFirstPartyRequest: .mockRandom(),
            spanContext: .init(traceID: .mockRandom(), spanID: .mockRandom())
        )
    }

    static func mockWith(
        resourceKey: String = .mockAny(),
        time: Date = Date(),
        attributes: [AttributeKey: AttributeValue] = [:],
        url: String = .mockAny(),
        httpMethod: RUMMethod = .mockAny(),
        kind: RUMResourceType = .mockAny(),
        isFirstPartyRequest: Bool = .mockAny(),
        spanContext: RUMSpanContext? = nil
    ) -> RUMStartResourceCommand {
        return RUMStartResourceCommand(
            resourceKey: resourceKey,
            time: time,
            attributes: attributes,
            url: url,
            httpMethod: httpMethod,
            kind: kind,
            spanContext: spanContext
        )
    }
}

extension RUMAddResourceMetricsCommand: AnyMockable, RandomMockable {
    static func mockAny() -> RUMAddResourceMetricsCommand { mockWith() }

    static func mockRandom() -> RUMAddResourceMetricsCommand {
        return mockWith(
            resourceKey: .mockRandom(),
            time: .mockRandomInThePast(),
            attributes: mockRandomAttributes(),
            metrics: .mockAny()
        )
    }

    static func mockWith(
        resourceKey: String = .mockAny(),
        time: Date = .mockAny(),
        attributes: [AttributeKey: AttributeValue] = [:],
        metrics: ResourceMetrics = .mockAny()
    ) -> RUMAddResourceMetricsCommand {
        return RUMAddResourceMetricsCommand(
            resourceKey: resourceKey,
            time: time,
            attributes: attributes,
            metrics: metrics
        )
    }
}

extension RUMStopResourceCommand: AnyMockable, RandomMockable {
    static func mockAny() -> RUMStopResourceCommand { mockWith() }

    static func mockRandom() -> RUMStopResourceCommand {
        return mockWith(
            resourceKey: .mockRandom(),
            time: .mockRandomInThePast(),
            attributes: mockRandomAttributes(),
            kind: [.native, .image, .font, .other].randomElement()!,
            httpStatusCode: .mockRandom(),
            size: .mockRandom()
        )
    }

    static func mockWith(
        resourceKey: String = .mockAny(),
        time: Date = Date(),
        attributes: [AttributeKey: AttributeValue] = [:],
        kind: RUMResourceType = .mockAny(),
        httpStatusCode: Int? = .mockAny(),
        size: Int64? = .mockAny()
    ) -> RUMStopResourceCommand {
        return RUMStopResourceCommand(
            resourceKey: resourceKey, time: time, attributes: attributes, kind: kind, httpStatusCode: httpStatusCode, size: size
        )
    }
}

extension RUMStopResourceWithErrorCommand: AnyMockable, RandomMockable {
    static func mockAny() -> RUMStopResourceWithErrorCommand { mockWithErrorMessage() }

    static func mockRandom() -> RUMStopResourceWithErrorCommand {
        if Bool.random() {
            return mockWithErrorObject(
                resourceKey: .mockRandom(),
                time: .mockRandomInThePast(),
                error: ErrorMock(.mockRandom()),
                source: .mockRandom(),
                httpStatusCode: .mockRandom(),
                attributes: mockRandomAttributes()
            )
        } else {
            return mockWithErrorMessage(
                resourceKey: .mockRandom(),
                time: .mockRandomInThePast(),
                message: .mockRandom(),
                type: .mockRandom(),
                source: .mockRandom(),
                httpStatusCode: .mockRandom(),
                attributes: mockRandomAttributes()
            )
        }
    }

    static func mockWithErrorObject(
        resourceKey: String = .mockAny(),
        time: Date = Date(),
        error: Error = ErrorMock(),
        source: RUMInternalErrorSource = .source,
        httpStatusCode: Int? = .mockAny(),
        attributes: [AttributeKey: AttributeValue] = [:]
    ) -> RUMStopResourceWithErrorCommand {
        return RUMStopResourceWithErrorCommand(
            resourceKey: resourceKey, time: time, error: error, source: source, httpStatusCode: httpStatusCode, attributes: attributes
        )
    }

    static func mockWithErrorMessage(
        resourceKey: String = .mockAny(),
        time: Date = Date(),
        message: String = .mockAny(),
        type: String? = .mockAny(),
        source: RUMInternalErrorSource = .source,
        httpStatusCode: Int? = .mockAny(),
        attributes: [AttributeKey: AttributeValue] = [:]
    ) -> RUMStopResourceWithErrorCommand {
        return RUMStopResourceWithErrorCommand(
            resourceKey: resourceKey, time: time, message: message, type: type, source: source, httpStatusCode: httpStatusCode, attributes: attributes
        )
    }
}

extension RUMStartUserActionCommand: AnyMockable, RandomMockable {
    static func mockAny() -> RUMStartUserActionCommand { mockWith() }

    static func mockRandom() -> RUMStartUserActionCommand {
        return mockWith(
            time: .mockRandomInThePast(),
            attributes: mockRandomAttributes(),
            actionType: [.swipe, .scroll, .custom].randomElement()!,
            name: .mockRandom()
        )
    }

    static func mockWith(
        time: Date = Date(),
        attributes: [AttributeKey: AttributeValue] = [:],
        actionType: RUMUserActionType = .swipe,
        name: String = .mockAny()
    ) -> RUMStartUserActionCommand {
        return RUMStartUserActionCommand(
            time: time, attributes: attributes, actionType: actionType, name: name
        )
    }
}

extension RUMStopUserActionCommand: AnyMockable, RandomMockable {
    static func mockAny() -> RUMStopUserActionCommand { mockWith() }

    static func mockRandom() -> RUMStopUserActionCommand {
        return mockWith(
            time: .mockRandomInThePast(),
            attributes: mockRandomAttributes(),
            actionType: [.swipe, .scroll, .custom].randomElement()!,
            name: .mockRandom()
        )
    }

    static func mockWith(
        time: Date = Date(),
        attributes: [AttributeKey: AttributeValue] = [:],
        actionType: RUMUserActionType = .swipe,
        name: String? = nil
    ) -> RUMStopUserActionCommand {
        return RUMStopUserActionCommand(
            time: time, attributes: attributes, actionType: actionType, name: name
        )
    }
}

extension RUMAddUserActionCommand: AnyMockable, RandomMockable {
    static func mockAny() -> RUMAddUserActionCommand { mockWith() }

    static func mockRandom() -> RUMAddUserActionCommand {
        return mockWith(
            time: .mockRandomInThePast(),
            attributes: mockRandomAttributes(),
            actionType: [.tap, .custom].randomElement()!,
            name: .mockRandom()
        )
    }

    static func mockWith(
        time: Date = Date(),
        attributes: [AttributeKey: AttributeValue] = [:],
        actionType: RUMUserActionType = .tap,
        name: String = .mockAny()
    ) -> RUMAddUserActionCommand {
        return RUMAddUserActionCommand(
            time: time, attributes: attributes, actionType: actionType, name: name
        )
    }
}

extension RUMAddLongTaskCommand: AnyMockable, RandomMockable {
    static func mockAny() -> RUMAddLongTaskCommand { mockWith() }

    static func mockRandom() -> RUMAddLongTaskCommand {
        return mockWith(
            time: .mockRandomInThePast(),
            attributes: mockRandomAttributes(),
            duration: .mockRandom(min: 0.01, max: 1)
        )
    }

    static func mockWith(
        time: Date = .mockAny(),
        attributes: [AttributeKey: AttributeValue] = [:],
        duration: TimeInterval = 0.01
    ) -> RUMAddLongTaskCommand {
        return RUMAddLongTaskCommand(
            time: time,
            attributes: attributes,
            duration: duration
        )
    }
}

// MARK: - RUMCommand Property Mocks

extension RUMInternalErrorSource: RandomMockable {
    static func mockRandom() -> RUMInternalErrorSource {
        return [.custom, .source, .network, .webview, .logger, .console].randomElement()!
    }
}

// MARK: - RUMContext Mocks

extension RUMUUID {
    static func mockRandom() -> RUMUUID {
        return RUMUUID(rawValue: UUID())
    }
}

extension RUMContext {
    static func mockAny() -> RUMContext {
        return mockWith()
    }

    static func mockWith(
        rumApplicationID: String = .mockAny(),
        sessionID: RUMUUID = .mockRandom(),
        activeViewID: RUMUUID? = nil,
        activeViewPath: String? = nil,
        activeViewName: String? = nil,
        activeUserActionID: RUMUUID? = nil
    ) -> RUMContext {
        return RUMContext(
            rumApplicationID: rumApplicationID,
            sessionID: sessionID,
            activeViewID: activeViewID,
            activeViewPath: activeViewPath,
            activeViewName: activeViewName,
            activeUserActionID: activeUserActionID
        )
    }
}

extension RUMSessionState: AnyMockable, RandomMockable {
    static func mockAny() -> RUMSessionState {
        return mockWith()
    }

    static func mockRandom() -> RUMSessionState {
        return .init(sessionUUID: .mockRandom(), isInitialSession: .mockRandom(), hasTrackedAnyView: .mockRandom())
    }

    static func mockWith(
        sessionUUID: UUID = .mockAny(),
        isInitialSession: Bool = .mockAny(),
        hasTrackedAnyView: Bool = .mockAny()
    ) -> RUMSessionState {
        return RUMSessionState(sessionUUID: sessionUUID, isInitialSession: isInitialSession, hasTrackedAnyView: hasTrackedAnyView)
    }
}

// MARK: - RUMScope Mocks

internal struct NoOpRUMViewUpdatesThrottler: RUMViewUpdatesThrottlerType {
    func accept(event: RUMViewEvent) -> Bool {
        return true // always send view update
    }
}

func mockNoOpSessionListener() -> RUMSessionListener {
    return { _, _ in }
}

extension RUMScopeDependencies {
    static func mockAny() -> RUMScopeDependencies {
        return mockWith()
    }

    static func mockWith(
        rumApplicationID: String = .mockAny(),
        sessionSampler: Sampler = .mockKeepAll(),
        sdkInitDate: Date = .mockAny(),
        backgroundEventTrackingEnabled: Bool = .mockAny(),
        appStateListener: AppStateListening = AppStateListenerMock.mockAny(),
        deviceInfo: RUMDevice = .mockRandom(),
        osInfo: RUMOperatingSystem = .mockRandom(),
        userInfoProvider: RUMUserInfoProvider = RUMUserInfoProvider(userInfoProvider: .mockAny()),
        launchTimeProvider: LaunchTimeProviderType = LaunchTimeProviderMock.mockAny(),
        connectivityInfoProvider: RUMConnectivityInfoProvider = RUMConnectivityInfoProvider(
            networkConnectionInfoProvider: NetworkConnectionInfoProviderMock(networkConnectionInfo: nil),
            carrierInfoProvider: CarrierInfoProviderMock(carrierInfo: nil)
        ),
        serviceName: String = .mockAny(),
        applicationVersion: String = .mockAny(),
        sdkVersion: String = .mockAny(),
        source: String = "ios",
        firstPartyURLsFilter: FirstPartyURLsFilter = FirstPartyURLsFilter(hosts: []),
        eventBuilder: RUMEventBuilder = RUMEventBuilder(eventsMapper: .mockNoOp()),
        eventOutput: RUMEventOutput = RUMEventOutputMock(),
        rumUUIDGenerator: RUMUUIDGenerator = DefaultRUMUUIDGenerator(),
        dateCorrector: DateCorrectorType = DateCorrectorMock(),
        crashContextIntegration: RUMWithCrashContextIntegration? = nil,
        ciTest: RUMCITest? = nil,
        viewUpdatesThrottlerFactory: @escaping () -> RUMViewUpdatesThrottlerType = { NoOpRUMViewUpdatesThrottler() },
        vitalsReaders: VitalsReaders? = nil,
        onSessionStart: @escaping RUMSessionListener = mockNoOpSessionListener()
    ) -> RUMScopeDependencies {
        return RUMScopeDependencies(
            rumApplicationID: rumApplicationID,
            sessionSampler: sessionSampler,
            sdkInitDate: sdkInitDate,
            backgroundEventTrackingEnabled: backgroundEventTrackingEnabled,
            appStateListener: appStateListener,
            deviceInfo: deviceInfo,
            osInfo: osInfo,
            userInfoProvider: userInfoProvider,
            launchTimeProvider: launchTimeProvider,
            connectivityInfoProvider: connectivityInfoProvider,
            serviceName: serviceName,
            applicationVersion: applicationVersion,
            sdkVersion: sdkVersion,
            source: source,
            firstPartyURLsFilter: firstPartyURLsFilter,
            eventBuilder: eventBuilder,
            eventOutput: eventOutput,
            rumUUIDGenerator: rumUUIDGenerator,
            dateCorrector: dateCorrector,
            crashContextIntegration: crashContextIntegration,
            ciTest: ciTest,
            viewUpdatesThrottlerFactory: viewUpdatesThrottlerFactory,
            vitalsReaders: vitalsReaders,
            onSessionStart: onSessionStart
        )
    }

    /// Creates new instance of `RUMScopeDependencies` by replacing individual dependencies.
    func replacing(
        rumApplicationID: String? = nil,
        sessionSampler: Sampler? = nil,
        sdkInitDate: Date? = nil,
        backgroundEventTrackingEnabled: Bool? = nil,
        appStateListener: AppStateListening? = nil,
        deviceInfo: RUMDevice? = nil,
        osInfo: RUMOperatingSystem? = nil,
        userInfoProvider: RUMUserInfoProvider? = nil,
        launchTimeProvider: LaunchTimeProviderType? = nil,
        connectivityInfoProvider: RUMConnectivityInfoProvider? = nil,
        serviceName: String? = nil,
        applicationVersion: String? = nil,
        sdkVersion: String? = nil,
        source: String? = nil,
        firstPartyUrls: Set<String>? = nil,
        eventBuilder: RUMEventBuilder? = nil,
        eventOutput: RUMEventOutput? = nil,
        rumUUIDGenerator: RUMUUIDGenerator? = nil,
        dateCorrector: DateCorrectorType? = nil,
        crashContextIntegration: RUMWithCrashContextIntegration? = nil,
        ciTest: RUMCITest? = nil,
        viewUpdatesThrottlerFactory: (() -> RUMViewUpdatesThrottlerType)? = nil,
        vitalsReaders: VitalsReaders? = nil,
        onSessionStart: RUMSessionListener? = nil
    ) -> RUMScopeDependencies {
        return RUMScopeDependencies(
            rumApplicationID: rumApplicationID ?? self.rumApplicationID,
            sessionSampler: sessionSampler ?? self.sessionSampler,
            sdkInitDate: sdkInitDate ?? self.sdkInitDate,
            backgroundEventTrackingEnabled: backgroundEventTrackingEnabled ?? self.backgroundEventTrackingEnabled,
            appStateListener: appStateListener ?? self.appStateListener,
            deviceInfo: deviceInfo ?? self.deviceInfo,
            osInfo: osInfo ?? self.osInfo,
            userInfoProvider: userInfoProvider ?? self.userInfoProvider,
            launchTimeProvider: launchTimeProvider ?? self.launchTimeProvider,
            connectivityInfoProvider: connectivityInfoProvider ?? self.connectivityInfoProvider,
            serviceName: serviceName ?? self.serviceName,
            applicationVersion: applicationVersion ?? self.applicationVersion,
            sdkVersion: sdkVersion ?? self.sdkVersion,
            source: source ?? self.source,
            firstPartyURLsFilter: firstPartyUrls.map { .init(hosts: $0) } ?? self.firstPartyURLsFilter,
            eventBuilder: eventBuilder ?? self.eventBuilder,
            eventOutput: eventOutput ?? self.eventOutput,
            rumUUIDGenerator: rumUUIDGenerator ?? self.rumUUIDGenerator,
            dateCorrector: dateCorrector ?? self.dateCorrector,
            crashContextIntegration: crashContextIntegration ?? self.crashContextIntegration,
            ciTest: ciTest ?? self.ciTest,
            viewUpdatesThrottlerFactory: viewUpdatesThrottlerFactory ?? self.viewUpdatesThrottlerFactory,
            vitalsReaders: vitalsReaders ?? self.vitalsReaders,
            onSessionStart: onSessionStart ?? self.onSessionStart
        )
    }
}

extension RUMApplicationScope {
    static func mockAny() -> RUMApplicationScope {
        return RUMApplicationScope(dependencies: .mockAny())
    }
}

extension RUMSessionScope {
    static func mockAny() -> RUMSessionScope {
        return mockWith()
    }

    static func mockWith(
        isInitialSession: Bool = .mockAny(),
        parent: RUMContextProvider = RUMContextProviderMock(),
        startTime: Date = .mockAny(),
        dependencies: RUMScopeDependencies = .mockAny()
    ) -> RUMSessionScope {
        return RUMSessionScope(
            isInitialSession: isInitialSession,
            parent: parent,
            startTime: startTime,
            dependencies: dependencies
        )
    }
}

private let mockWindow = UIWindow(frame: .zero)

func createMockViewInWindow() -> UIViewController {
    let viewController = UIViewController()
    mockWindow.rootViewController = viewController
    mockWindow.makeKeyAndVisible()
    return viewController
}

/// Creates an instance of `UIViewController` subclass with a given name.
func createMockView(viewControllerClassName: String) -> UIViewController {
    var theClass: AnyClass! // swiftlint:disable:this implicitly_unwrapped_optional

    if let existingClass = objc_lookUpClass(viewControllerClassName) {
        theClass = existingClass
    } else {
        let newClass: AnyClass = objc_allocateClassPair(UIViewController.classForCoder(), viewControllerClassName, 0)!
        objc_registerClassPair(newClass)
        theClass = newClass
    }

    let viewController = theClass.alloc() as! UIViewController
    mockWindow.rootViewController = viewController
    mockWindow.makeKeyAndVisible()
    return viewController
}

/// Holds the `mockView` object so it can be weakly referenced by `RUMViewScope` mocks.
let mockView: UIViewController = createMockViewInWindow()

extension RUMViewScope {
    static func mockAny() -> RUMViewScope {
        return mockWith()
    }

    static func randomTimings() -> [String: Int64] {
        var timings: [String: Int64] = [:]
        (0..<10).forEach { index in timings["timing\(index)"] = .mockRandom() }
        return timings
    }

    static func mockWith(
        isInitialView: Bool = false,
        parent: RUMContextProvider = RUMContextProviderMock(),
        dependencies: RUMScopeDependencies = .mockAny(),
        identity: RUMViewIdentifiable = mockView,
        path: String = .mockAny(),
        name: String = .mockAny(),
        attributes: [AttributeKey: AttributeValue] = [:],
        customTimings: [String: Int64] = randomTimings(),
        startTime: Date = .mockAny()
    ) -> RUMViewScope {
        return RUMViewScope(
            isInitialView: isInitialView,
            parent: parent,
            dependencies: dependencies,
            identity: identity,
            path: path,
            name: name,
            attributes: attributes,
            customTimings: customTimings,
            startTime: startTime
        )
    }
}

extension RUMResourceScope {
    static func mockWith(
        context: RUMContext,
        dependencies: RUMScopeDependencies,
        resourceKey: String = .mockAny(),
        attributes: [AttributeKey: AttributeValue] = [:],
        startTime: Date = .mockAny(),
        dateCorrection: DateCorrection = .zero,
        url: String = .mockAny(),
        httpMethod: RUMMethod = .mockAny(),
        isFirstPartyResource: Bool? = nil,
        resourceKindBasedOnRequest: RUMResourceType? = nil,
        spanContext: RUMSpanContext? = nil,
        onResourceEventSent: @escaping () -> Void = {},
        onErrorEventSent: @escaping () -> Void = {}
    ) -> RUMResourceScope {
        return RUMResourceScope(
            context: context,
            dependencies: dependencies,
            resourceKey: resourceKey,
            attributes: attributes,
            startTime: startTime,
            dateCorrection: dateCorrection,
            url: url,
            httpMethod: httpMethod,
            resourceKindBasedOnRequest: resourceKindBasedOnRequest,
            spanContext: spanContext,
            onResourceEventSent: onResourceEventSent,
            onErrorEventSent: onErrorEventSent
        )
    }
}

extension RUMUserActionScope {
    // swiftlint:disable function_default_parameter_at_end
    static func mockWith(
        parent: RUMContextProvider,
        dependencies: RUMScopeDependencies = .mockAny(),
        name: String = .mockAny(),
        actionType: RUMUserActionType = [.tap, .scroll, .swipe, .custom].randomElement()!,
        attributes: [AttributeKey: AttributeValue] = [:],
        startTime: Date = .mockAny(),
        dateCorrection: DateCorrection,
        isContinuous: Bool = .mockAny(),
        onActionEventSent: @escaping () -> Void = {}
    ) -> RUMUserActionScope {
        return RUMUserActionScope(
                parent: parent,
                dependencies: dependencies,
                name: name,
                actionType: actionType,
                attributes: attributes,
                startTime: startTime,
                dateCorrection: dateCorrection,
                isContinuous: isContinuous,
                onActionEventSent: onActionEventSent
        )
    }
    // swiftlint:enable function_default_parameter_at_end
}

class RUMContextProviderMock: RUMContextProvider {
    init(context: RUMContext = .mockAny()) {
        self.context = context
    }

    var context: RUMContext
}

// MARK: - Auto Instrumentation Mocks

class RUMCommandSubscriberMock: RUMCommandSubscriber {
    var onCommandReceived: ((RUMCommand) -> Void)?
    var receivedCommands: [RUMCommand] = []
    var lastReceivedCommand: RUMCommand? { receivedCommands.last }

    func process(command: RUMCommand) {
        receivedCommands.append(command)
        onCommandReceived?(command)
    }
}

class UIKitRUMViewsPredicateMock: UIKitRUMViewsPredicate {
    var resultByViewController: [UIViewController: RUMView] = [:]
    var result: RUMView?

    init(result: RUMView? = nil) {
        self.result = result
    }

    func rumView(for viewController: UIViewController) -> RUMView? {
        return resultByViewController[viewController] ?? result
    }
}

class UIKitRUMViewsHandlerMock: UIViewControllerHandler {
    var onSubscribe: ((RUMCommandSubscriber) -> Void)?
    var notifyViewDidAppear: ((UIViewController, Bool) -> Void)?
    var notifyViewDidDisappear: ((UIViewController, Bool) -> Void)?

    func publish(to subscriber: RUMCommandSubscriber) {
        onSubscribe?(subscriber)
    }

    func notify_viewDidAppear(viewController: UIViewController, animated: Bool) {
        notifyViewDidAppear?(viewController, animated)
    }

    func notify_viewDidDisappear(viewController: UIViewController, animated: Bool) {
        notifyViewDidDisappear?(viewController, animated)
    }
}

#if os(tvOS)
typealias UIKitRUMUserActionsPredicateMock = UIPressRUMUserActionsPredicateMock
#else
typealias UIKitRUMUserActionsPredicateMock = UITouchRUMUserActionsPredicateMock
#endif

class UITouchRUMUserActionsPredicateMock: UITouchRUMUserActionsPredicate {
    var resultByView: [UIView: RUMAction] = [:]
    var result: RUMAction?

    init(result: RUMAction? = nil) {
        self.result = result
    }

    func rumAction(targetView: UIView) -> RUMAction? {
        return resultByView[targetView] ?? result
    }
}

class UIPressRUMUserActionsPredicateMock: UIPressRUMUserActionsPredicate {
    var resultByView: [UIView: RUMAction] = [:]
    var result: RUMAction?

    init(result: RUMAction? = nil) {
        self.result = result
    }

    func rumAction(press type: UIPress.PressType, targetView: UIView) -> RUMAction? {
        return resultByView[targetView] ?? result
    }
}

class UIKitRUMUserActionsHandlerMock: UIEventHandler {
    var onSubscribe: ((RUMCommandSubscriber) -> Void)?
    var onSendEvent: ((UIApplication, UIEvent) -> Void)?

    func publish(to subscriber: RUMCommandSubscriber) {
        onSubscribe?(subscriber)
    }

    func notify_sendEvent(application: UIApplication, event: UIEvent) {
        onSendEvent?(application, event)
    }
}

class SamplingBasedVitalReaderMock: SamplingBasedVitalReader {
    var vitalData: Double?

    func readVitalData() -> Double? {
        return vitalData
    }
}

class ContinuousVitalReaderMock: ContinuousVitalReader {
    var vitalInfo = VitalInfo() {
        didSet {
            publishers.forEach {
                $0.publishAsync(vitalInfo)
            }
        }
    }
    var publishers = [VitalPublisher]()

    func register(_ valuePublisher: VitalPublisher) {
        publishers.append(valuePublisher)
    }

    func unregister(_ valuePublisher: VitalPublisher) {
        publishers.removeAll { existingPublisher in
            return existingPublisher === valuePublisher
        }
    }
}<|MERGE_RESOLUTION|>--- conflicted
+++ resolved
@@ -13,30 +13,7 @@
         return RUMFeature(
             storage: .mockNoOp(),
             upload: .mockNoOp(),
-<<<<<<< HEAD
             configuration: .mockAny()
-=======
-            configuration: .mockAny(),
-            commonDependencies: .mockAny(),
-            onSessionStart: nil,
-            telemetry: nil
-        )
-    }
-
-    /// Mocks the feature instance which performs uploads to `URLSession`.
-    /// Use `ServerMock` to inspect and assert recorded `URLRequests`.
-    static func mockWith(
-        directories: FeatureDirectories,
-        configuration: FeaturesConfiguration.RUM = .mockAny(),
-        dependencies: FeaturesCommonDependencies = .mockAny(),
-        telemetry: Telemetry? = nil
-    ) -> RUMFeature {
-        return RUMFeature(
-            directories: directories,
-            configuration: configuration,
-            commonDependencies: dependencies,
-            telemetry: telemetry
->>>>>>> e98ab54a
         )
     }
 
@@ -53,19 +30,9 @@
             dataOrchestrator: NoOpDataOrchestrator()
         )
         return RUMFeature(
-<<<<<<< HEAD
             storage: interceptedStorage,
             upload: .mockNoOp(),
             configuration: featureConfiguration
-=======
-            eventsMapper: fullFeature.eventsMapper,
-            storage: observedStorage,
-            upload: mockedUpload,
-            configuration: configuration,
-            commonDependencies: dependencies,
-            onSessionStart: configuration.onSessionStart,
-            telemetry: nil
->>>>>>> e98ab54a
         )
     }
 
