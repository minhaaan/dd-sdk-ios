Pod::Spec.new do |s|
  s.name         = "DatadogSDKAlamofireExtension"
  s.module_name  = "DatadogAlamofireExtension"
<<<<<<< HEAD
  s.version      = "1.14.0-sr-beta1"
=======
  s.version      = "1.17.0"
>>>>>>> 86b5628f
  s.summary      = "An Official Extensions of Datadog Swift SDK for Alamofire."
  
  s.homepage     = "https://www.datadoghq.com"
  s.social_media_url   = "https://twitter.com/datadoghq"

  s.license            = { :type => "Apache", :file => 'LICENSE' }
  s.authors            = { 
    "Maciek Grzybowski" => "maciek.grzybowski@datadoghq.com",
    "Mert Buran" => "mert.buran@datadoghq.com",
    "Maxime Epain" => "maxime.epain@datadoghq.com"
  }

  s.swift_version      = '5.1'
  s.ios.deployment_target = '11.0'
  s.tvos.deployment_target = '11.0'

  # :tag must follow DatadogSDK version below
  s.source = { :git => "https://github.com/DataDog/dd-sdk-ios.git", :tag => s.version.to_s }

  s.source_files = ["Sources/DatadogExtensions/Alamofire/**/*.swift"]
  s.dependency 'DatadogSDK', s.version.to_s
  s.dependency 'Alamofire', '~> 5.0'
end<|MERGE_RESOLUTION|>--- conflicted
+++ resolved
@@ -1,11 +1,7 @@
 Pod::Spec.new do |s|
   s.name         = "DatadogSDKAlamofireExtension"
   s.module_name  = "DatadogAlamofireExtension"
-<<<<<<< HEAD
-  s.version      = "1.14.0-sr-beta1"
-=======
-  s.version      = "1.17.0"
->>>>>>> 86b5628f
+  s.version      = "1.17.0-sr-beta2"
   s.summary      = "An Official Extensions of Datadog Swift SDK for Alamofire."
   
   s.homepage     = "https://www.datadoghq.com"
