--- conflicted
+++ resolved
@@ -1,11 +1,7 @@
 Pod::Spec.new do |s|
   s.name         = "DatadogSDKSessionReplay"
   s.module_name  = "DatadogSessionReplay"
-<<<<<<< HEAD
-  s.version      = "1.17.0-sr-beta2"
-=======
-  s.version      = "1.19.0"
->>>>>>> dddf25df
+  s.version      = "1.19.0-sr-beta3"
   s.summary      = "Official Datadog Session Replay SDK for iOS. This module is currently in beta - contact Datadog to request a try."
   
   s.homepage     = "https://www.datadoghq.com"
