--- conflicted
+++ resolved
@@ -1,11 +1,7 @@
 Pod::Spec.new do |s|
   s.name         = "DatadogSDK"
   s.module_name  = "Datadog"
-<<<<<<< HEAD
-  s.version      = "1.7.1"
-=======
   s.version      = "1.8.0-beta1"
->>>>>>> 3d4f6f20
   s.summary      = "Official Datadog Swift SDK for iOS."
   
   s.homepage     = "https://www.datadoghq.com"
