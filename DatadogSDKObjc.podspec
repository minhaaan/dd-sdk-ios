--- conflicted
+++ resolved
@@ -1,11 +1,7 @@
 Pod::Spec.new do |s|
   s.name         = "DatadogSDKObjc"
   s.module_name  = "DatadogObjc"
-<<<<<<< HEAD
-  s.version      = "1.17.0-sr-beta2"
-=======
-  s.version      = "1.19.0"
->>>>>>> dddf25df
+  s.version      = "1.19.0-sr-beta3"
   s.summary      = "Official Datadog Objective-C SDK for iOS."
   
   s.homepage     = "https://www.datadoghq.com"
@@ -25,9 +21,5 @@
   s.source = { :git => 'https://github.com/DataDog/dd-sdk-ios.git', :tag => s.version.to_s }
 
   s.source_files = "Sources/DatadogObjc/**/*.swift"
-<<<<<<< HEAD
-  s.dependency 'DatadogSDK', '1.17.0-sr-beta2'
-=======
-  s.dependency 'DatadogSDK', '1.19.0'
->>>>>>> dddf25df
+  s.dependency 'DatadogSDK', '1.19.0-sr-beta3'
 end