/*
 * Unless explicitly stated otherwise all files in this repository are licensed under the Apache License Version 2.0.
 * This product includes software developed at Datadog (https://www.datadoghq.com/).
 * Copyright 2019-Present Datadog, Inc.
 */

import XCTest
import TestUtilities
import DatadogInternal
@testable import DatadogCore
@testable import DatadogObjc

@available(*, deprecated)
private class DDURLSessionDelegateMock: DDURLSessionDelegate {
    var calledDidFinishCollecting = false
    var calledDidCompleteWithError = false
    var calledDidReceiveData = false

    override func urlSession(_ session: URLSession, task: URLSessionTask, didFinishCollecting metrics: URLSessionTaskMetrics) {
        calledDidFinishCollecting = true
    }

    override func urlSession(_ session: URLSession, task: URLSessionTask, didCompleteWithError error: Error?) {
        calledDidCompleteWithError = true
    }

    override func urlSession(_ session: URLSession, dataTask: URLSessionDataTask, didReceive data: Data) {
        calledDidReceiveData = true
    }
}

@available(*, deprecated)
class DDNSURLSessionDelegateTests: XCTestCase {
    private var core: FeatureRegistrationCoreMock! // swiftlint:disable:this implicitly_unwrapped_optional

    override func setUp() {
        super.setUp()

        core = FeatureRegistrationCoreMock()
        CoreRegistry.register(default: core)

        let config = DDRUMConfiguration(applicationID: "fake-id")
        config.setURLSessionTracking(.init())
        DDRUM.enable(with: config)
<<<<<<< HEAD
    }

    override func tearDown() {
        DDURLSessionInstrumentation.disable(delegateClass: DDNSURLSessionDelegate.self)
        CoreRegistry.unregisterDefault()
        core = nil

        super.tearDown()
    }

    func testInit() {
        let delegate = DDNSURLSessionDelegate()
        let url = URL(string: "foo.com")
        XCTAssertFalse(delegate.swiftDelegate.firstPartyHosts.isFirstParty(url: url))
=======
>>>>>>> 4044c086
    }

    override func tearDown() {
        DDURLSessionInstrumentation.disable(delegateClass: DDNSURLSessionDelegate.self)
        CoreRegistry.unregisterDefault()
        core = nil

        super.tearDown()
    }

    func testInit() {
        _ = DDNSURLSessionDelegate()
    }

    func testInitWithAdditionalFirstPartyHostsWithHeaderTypes() {
        _ = DDNSURLSessionDelegate(additionalFirstPartyHostsWithHeaderTypes: ["foo.com": [.datadog]])
    }

    func testInitWithAdditionalFirstPartyHosts() {
        _ = DDNSURLSessionDelegate(additionalFirstPartyHosts: ["foo.com"])
    }
}<|MERGE_RESOLUTION|>--- conflicted
+++ resolved
@@ -42,23 +42,6 @@
         let config = DDRUMConfiguration(applicationID: "fake-id")
         config.setURLSessionTracking(.init())
         DDRUM.enable(with: config)
-<<<<<<< HEAD
-    }
-
-    override func tearDown() {
-        DDURLSessionInstrumentation.disable(delegateClass: DDNSURLSessionDelegate.self)
-        CoreRegistry.unregisterDefault()
-        core = nil
-
-        super.tearDown()
-    }
-
-    func testInit() {
-        let delegate = DDNSURLSessionDelegate()
-        let url = URL(string: "foo.com")
-        XCTAssertFalse(delegate.swiftDelegate.firstPartyHosts.isFirstParty(url: url))
-=======
->>>>>>> 4044c086
     }
 
     override func tearDown() {
