--- conflicted
+++ resolved
@@ -339,13 +339,9 @@
 		61D980BA24E28D0100E03345 /* RUMIntegrations.swift in Sources */ = {isa = PBXBuildFile; fileRef = 61D980B924E28D0100E03345 /* RUMIntegrations.swift */; };
 		61D980BC24E293F600E03345 /* RUMIntegrationsTests.swift in Sources */ = {isa = PBXBuildFile; fileRef = 61D980BB24E293F600E03345 /* RUMIntegrationsTests.swift */; };
 		61DC6D922539E3E300FFAA22 /* LoggingCommonAsserts.swift in Sources */ = {isa = PBXBuildFile; fileRef = 61DC6D912539E3E300FFAA22 /* LoggingCommonAsserts.swift */; };
-<<<<<<< HEAD
 		61DE332625C826E4008E3EC2 /* CrashReportingFeature.swift in Sources */ = {isa = PBXBuildFile; fileRef = 61DE332525C826E4008E3EC2 /* CrashReportingFeature.swift */; };
 		61DE333625C8278A008E3EC2 /* DDCrashReportingPluginType.swift in Sources */ = {isa = PBXBuildFile; fileRef = 61DE333525C8278A008E3EC2 /* DDCrashReportingPluginType.swift */; };
 		61DE335525C82941008E3EC2 /* Datadog.framework in Frameworks */ = {isa = PBXBuildFile; fileRef = 61133B82242393DE00786299 /* Datadog.framework */; };
-		61DE6B1625066973004EFCB3 /* TracingWithRUMErrorsIntegrationTests.swift in Sources */ = {isa = PBXBuildFile; fileRef = 61DE6B1525066973004EFCB3 /* TracingWithRUMErrorsIntegrationTests.swift */; };
-=======
->>>>>>> d61fd7b2
 		61E36A11254B2280001AD6F2 /* LaunchTimeProvider.swift in Sources */ = {isa = PBXBuildFile; fileRef = 61E36A10254B2280001AD6F2 /* LaunchTimeProvider.swift */; };
 		61E45BCF2450A6EC00F2C652 /* TracingUUIDTests.swift in Sources */ = {isa = PBXBuildFile; fileRef = 61E45BCE2450A6EC00F2C652 /* TracingUUIDTests.swift */; };
 		61E45BD22450F65B00F2C652 /* SpanBuilderTests.swift in Sources */ = {isa = PBXBuildFile; fileRef = 61E45BD12450F65B00F2C652 /* SpanBuilderTests.swift */; };
@@ -855,12 +851,9 @@
 		61D980B924E28D0100E03345 /* RUMIntegrations.swift */ = {isa = PBXFileReference; lastKnownFileType = sourcecode.swift; path = RUMIntegrations.swift; sourceTree = "<group>"; };
 		61D980BB24E293F600E03345 /* RUMIntegrationsTests.swift */ = {isa = PBXFileReference; lastKnownFileType = sourcecode.swift; path = RUMIntegrationsTests.swift; sourceTree = "<group>"; };
 		61DC6D912539E3E300FFAA22 /* LoggingCommonAsserts.swift */ = {isa = PBXFileReference; lastKnownFileType = sourcecode.swift; path = LoggingCommonAsserts.swift; sourceTree = "<group>"; };
-<<<<<<< HEAD
 		61DE332525C826E4008E3EC2 /* CrashReportingFeature.swift */ = {isa = PBXFileReference; lastKnownFileType = sourcecode.swift; path = CrashReportingFeature.swift; sourceTree = "<group>"; };
 		61DE333525C8278A008E3EC2 /* DDCrashReportingPluginType.swift */ = {isa = PBXFileReference; lastKnownFileType = sourcecode.swift; path = DDCrashReportingPluginType.swift; sourceTree = "<group>"; };
 		61DE6B1525066973004EFCB3 /* TracingWithRUMErrorsIntegrationTests.swift */ = {isa = PBXFileReference; lastKnownFileType = sourcecode.swift; path = TracingWithRUMErrorsIntegrationTests.swift; sourceTree = "<group>"; };
-=======
->>>>>>> d61fd7b2
 		61E36A10254B2280001AD6F2 /* LaunchTimeProvider.swift */ = {isa = PBXFileReference; lastKnownFileType = sourcecode.swift; path = LaunchTimeProvider.swift; sourceTree = "<group>"; };
 		61E45BCE2450A6EC00F2C652 /* TracingUUIDTests.swift */ = {isa = PBXFileReference; lastKnownFileType = sourcecode.swift; path = TracingUUIDTests.swift; sourceTree = "<group>"; };
 		61E45BD12450F65B00F2C652 /* SpanBuilderTests.swift */ = {isa = PBXFileReference; lastKnownFileType = sourcecode.swift; path = SpanBuilderTests.swift; sourceTree = "<group>"; };
@@ -1591,11 +1584,8 @@
 			children = (
 				61D980BB24E293F600E03345 /* RUMIntegrationsTests.swift */,
 				61216279247D21FE00AC5D67 /* LoggingForTracingAdapterTests.swift */,
-<<<<<<< HEAD
 				61DE6B1525066973004EFCB3 /* TracingWithRUMErrorsIntegrationTests.swift */,
 				61FC5F4D25CC2920006BB4DE /* RUMWithCrashContextIntegrationTests.swift */,
-=======
->>>>>>> d61fd7b2
 			);
 			path = FeaturesIntegration;
 			sourceTree = "<group>";
