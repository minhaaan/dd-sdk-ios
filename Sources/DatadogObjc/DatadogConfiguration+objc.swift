/*
 * Unless explicitly stated otherwise all files in this repository are licensed under the Apache License Version 2.0.
 * This product includes software developed at Datadog (https://www.datadoghq.com/).
 * Copyright 2019-Present Datadog, Inc.
 */

import Foundation
import DatadogInternal
import DatadogRUM
import Datadog

@objc
public class DDEndpoint: NSObject {
    internal let sdkEndpoint: DatadogSite

    internal init(sdkEndpoint: DatadogSite) {
        self.sdkEndpoint = sdkEndpoint
    }

    // MARK: - Public

    @objc
    public static func us1() -> DDEndpoint { .init(sdkEndpoint: .us1) }

    @objc
    public static func us3() -> DDEndpoint { .init(sdkEndpoint: .us3) }

    @objc
    public static func us5() -> DDEndpoint { .init(sdkEndpoint: .us5) }

    @objc
    public static func eu1() -> DDEndpoint { .init(sdkEndpoint: .eu1) }

    @objc
    public static func ap1() -> DDEndpoint { .init(sdkEndpoint: .ap1) }

    @objc
    public static func us1_fed() -> DDEndpoint { .init(sdkEndpoint: .us1_fed) }

    @objc
    public static func eu() -> DDEndpoint { .init(sdkEndpoint: .eu1) }

    @objc
    public static func us() -> DDEndpoint { .init(sdkEndpoint: .us1) }

    @objc
    public static func gov() -> DDEndpoint { .init(sdkEndpoint: .us1_fed) }
}

@objc
public enum DDBatchSize: Int {
    case small
    case medium
    case large

    internal var swiftType: Datadog.Configuration.BatchSize {
        switch self {
        case .small: return .small
        case .medium: return .medium
        case .large: return .large
        }
    }
}

@objc
public enum DDUploadFrequency: Int {
    case frequent
    case average
    case rare

    internal var swiftType: Datadog.Configuration.UploadFrequency {
        switch self {
        case .frequent: return .frequent
        case .average: return .average
        case .rare: return .rare
        }
    }
}

@objc
public class DDTracingHeaderType: NSObject {
    internal let swiftType: TracingHeaderType

    private init(_ swiftType: TracingHeaderType) {
        self.swiftType = swiftType
    }

    @objc public static let datadog = DDTracingHeaderType(.datadog)
    @objc public static let b3multi = DDTracingHeaderType(.b3multi)
    @objc public static let b3 = DDTracingHeaderType(.b3)
    @objc public static let tracecontext = DDTracingHeaderType(.tracecontext)
}

@objc
public protocol DDDataEncryption: AnyObject {
    /// Encrypts given `Data` with user-chosen encryption.
    ///
    /// - Parameter data: Data to encrypt.
    /// - Returns: The encrypted data.
    func encrypt(data: Data) throws -> Data

    /// Decrypts given `Data` with user-chosen encryption.
    ///
    /// Beware that data to decrypt could be encrypted in a previous
    /// app launch, so implementation should be aware of the case when decryption could
    /// fail (for example, key used for encryption is different from key used for decryption, if
    /// they are unique for every app launch).
    ///
    /// - Parameter data: Data to decrypt.
    /// - Returns: The decrypted data.
    func decrypt(data: Data) throws -> Data
}

internal struct DDDataEncryptionBridge: DataEncryption {
    let objcEncryption: DDDataEncryption

    func encrypt(data: Data) throws -> Data {
        return try objcEncryption.encrypt(data: data)
    }

    func decrypt(data: Data) throws -> Data {
        return try objcEncryption.decrypt(data: data)
    }
}

@objc
public protocol DDServerDateProvider: AnyObject {
    /// Start the clock synchronisation with NTP server.
    ///
    /// Calls the `completion` by passing it the server time offset when the synchronization succeeds or`nil` if it fails.
    func synchronize(update: @escaping (TimeInterval) -> Void)
}

internal struct DDServerDateProviderBridge: ServerDateProvider {
    let objcProvider: DDServerDateProvider

    func synchronize(update: @escaping (TimeInterval) -> Void) {
        objcProvider.synchronize(update: update)
    }
}

@objc
public class DDConfiguration: NSObject {
    internal let sdkConfiguration: Datadog.Configuration

    internal init(sdkConfiguration: Datadog.Configuration) {
        self.sdkConfiguration = sdkConfiguration
    }

    // MARK: - Public

    @objc
    public static func builder(clientToken: String, environment: String) -> DDConfigurationBuilder {
        return DDConfigurationBuilder(
            sdkBuilder: Datadog.Configuration.builderUsing(clientToken: clientToken, environment: environment)
        )
    }
}

@objc
public class DDConfigurationBuilder: NSObject {
    internal let sdkBuilder: Datadog.Configuration.Builder

    internal init(sdkBuilder: Datadog.Configuration.Builder) {
        self.sdkBuilder = sdkBuilder
    }

    // MARK: - Public

    @objc
    public func enableTracing(_ enabled: Bool) {
        _ = sdkBuilder.enableTracing(enabled)
    }

    @objc
    public func set(endpoint: DDEndpoint) {
        _ = sdkBuilder.set(endpoint: endpoint.sdkEndpoint)
    }

    @objc
<<<<<<< HEAD
    public func set(customLogsEndpoint: URL) {
        _ = sdkBuilder.set(customLogsEndpoint: customLogsEndpoint)
=======
    public func set(customRUMEndpoint: URL) {
        _ = sdkBuilder.set(customRUMEndpoint: customRUMEndpoint)
>>>>>>> 2cebe14c
    }

    /// Sets a custom NTP synchronization interface.
    ///
    /// By default, the Datadog SDK synchronizes with dedicated NTP pools provided by the
    /// https://www.ntppool.org/ . Using different pools or setting a no-op `DDServerDateProvider`
    /// implementation will result in desynchronization of the SDK instance and the Datadog servers.
    /// This can lead to significant time shift in RUM sessions or distributed traces.
    ///
    /// - Parameter serverDateProvider: An object that complies with `DDServerDateProvider`
    ///                                 for provider clock synchronisation.
    @objc
    public func set(serverDateProvider: DDServerDateProvider) {
        _ = sdkBuilder.set(serverDateProvider: DDServerDateProviderBridge(objcProvider: serverDateProvider))
    }

    @available(*, deprecated, message: "This option is replaced by `trackURLSession(firstPartyHosts:)`. Refer to the new API comment for important details.")
    @objc
    public func set(tracedHosts: Set<String>) {
        track(firstPartyHosts: tracedHosts)
    }

    @available(*, deprecated, message: "This option is replaced by `trackURLSession(firstPartyHosts:)`. Refer to the new API comment for important details.")
    @objc
    public func track(firstPartyHosts: Set<String>) {
        trackURLSession(firstPartyHosts: firstPartyHosts)
    }

    @objc
    public func trackURLSession(firstPartyHosts: Set<String>) {
        _ = sdkBuilder.trackURLSession(firstPartyHosts: firstPartyHosts)
    }

    @objc
    public func trackURLSession(firstPartyHostsWithHeaderTypes: [String: Set<DDTracingHeaderType>]) {
        _ = sdkBuilder.trackURLSession(firstPartyHostsWithHeaderTypes: firstPartyHostsWithHeaderTypes.mapValues { tracingHeaderTypes in
            return Set(tracingHeaderTypes.map { $0.swiftType })
        })
    }

    @objc
    public func set(serviceName: String) {
        _ = sdkBuilder.set(serviceName: serviceName)
    }

    @objc
    public func set(tracingSamplingRate: Float) {
        _ = sdkBuilder.set(tracingSamplingRate: tracingSamplingRate)
    }

    @objc
    public func set(batchSize: DDBatchSize) {
        _ = sdkBuilder.set(batchSize: batchSize.swiftType)
    }

    @objc
    public func set(uploadFrequency: DDUploadFrequency) {
        _ = sdkBuilder.set(uploadFrequency: uploadFrequency.swiftType)
    }

    @objc
    public func set(additionalConfiguration: [String: Any]) {
        _ = sdkBuilder.set(additionalConfiguration: additionalConfiguration)
    }

    @objc
    public func set(proxyConfiguration: [AnyHashable: Any]) {
        _ = sdkBuilder.set(proxyConfiguration: proxyConfiguration)
    }

    @objc
    public func set(encryption: DDDataEncryption) {
        _ = sdkBuilder.set(encryption: DDDataEncryptionBridge(objcEncryption: encryption))
    }

    @objc
    public func build() -> DDConfiguration {
        return DDConfiguration(sdkConfiguration: sdkBuilder.build())
    }
}<|MERGE_RESOLUTION|>--- conflicted
+++ resolved
@@ -6,7 +6,6 @@
 
 import Foundation
 import DatadogInternal
-import DatadogRUM
 import Datadog
 
 @objc
@@ -177,16 +176,6 @@
         _ = sdkBuilder.set(endpoint: endpoint.sdkEndpoint)
     }
 
-    @objc
-<<<<<<< HEAD
-    public func set(customLogsEndpoint: URL) {
-        _ = sdkBuilder.set(customLogsEndpoint: customLogsEndpoint)
-=======
-    public func set(customRUMEndpoint: URL) {
-        _ = sdkBuilder.set(customRUMEndpoint: customRUMEndpoint)
->>>>>>> 2cebe14c
-    }
-
     /// Sets a custom NTP synchronization interface.
     ///
     /// By default, the Datadog SDK synchronizes with dedicated NTP pools provided by the
