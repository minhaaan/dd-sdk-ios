--- conflicted
+++ resolved
@@ -18,7 +18,6 @@
     )
 }
 
-<<<<<<< HEAD
 /// The RUM URL Request Builder for formatting and configuring the `URLRequest`
 /// to upload RUM data.
 internal struct RUMRequestBuilder: FeatureRequestBuilder {
@@ -29,18 +28,22 @@
     let format = DataFormat(prefix: "", suffix: "", separator: "\n")
 
     func request(for events: [Data], with context: DatadogContext) -> URLRequest {
+        var tags = [
+            "service:\(context.service)",
+            "version:\(context.version)",
+            "sdk_version:\(context.sdkVersion)",
+            "env:\(context.env)",
+        ]
+
+        if let variant = context.variant {
+            tags.append("variant:\(variant)")
+        }
+
         let builder = URLRequestBuilder(
             url: intake,
             queryItems: [
                 .ddsource(source: context.source),
-                .ddtags(
-                    tags: [
-                        "service:\(context.service)",
-                        "version:\(context.version)",
-                        "sdk_version:\(context.sdkVersion)",
-                        "env:\(context.env)"
-                    ]
-                )
+                .ddtags(tags: tags)
             ],
             headers: [
                 .contentTypeHeader(contentType: .textPlainUTF8),
@@ -125,45 +128,4 @@
 
         return true
     }
-=======
-/// Creates V2 Upload configuration for V1 RUM.
-internal func createV2RUMUploadConfiguration(v1Configuration: FeaturesConfiguration.RUM) -> FeatureUploadConfiguration {
-    return FeatureUploadConfiguration(
-        featureName: "RUM",
-        createRequestBuilder: { v1Context in
-            var tags = [
-                "service:\(v1Context.service)",
-                "version:\(v1Context.version)",
-                "sdk_version:\(v1Context.sdkVersion)",
-                "env:\(v1Context.env)",
-            ]
-            if let variant = v1Context.variant {
-                tags.append("variant:\(variant)")
-            }
-
-            return RequestBuilder(
-                url: v1Configuration.uploadURL,
-                queryItems: [
-                    .ddsource(source: v1Context.source),
-                    .ddtags(
-                        tags: tags
-                    )
-                ],
-                headers: [
-                    .contentTypeHeader(contentType: .textPlainUTF8),
-                    .userAgentHeader(
-                        appName: v1Context.applicationName,
-                        appVersion: v1Context.version,
-                        device: v1Context.device
-                    ),
-                    .ddAPIKeyHeader(clientToken: v1Context.clientToken),
-                    .ddEVPOriginHeader(source: v1Context.ciAppOrigin ?? v1Context.source),
-                    .ddEVPOriginVersionHeader(sdkVersion: v1Context.sdkVersion),
-                    .ddRequestIDHeader(),
-                ]
-            )
-        },
-        payloadFormat: DataFormat(prefix: "", suffix: "", separator: "\n")
-    )
->>>>>>> 86be6acb
 }